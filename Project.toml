name = "SensitivityAnalysis"
uuid = "7df13313-679e-414d-9f6c-66fa593437bc"
authors = ["Tamás K. Papp <tkpapp@gmail.com>"]
version = "0.1.0"

[deps]
Accessors = "7d9f7c33-5ae7-4f3b-8dc6-eff91059b697"
ArgCheck = "dce04be8-c92d-5529-be00-80e4d2c0e197"
DocStringExtensions = "ffbed154-4ef7-542d-bbb7-c09d3a79fcae"
ThreadPools = "b189fb0b-2eb5-4ed4-bc0c-d34c51242431"
UnPack = "3a884ed6-31ef-47d7-9d2a-63182c4928ed"

[compat]
<<<<<<< HEAD
Accessors = "0.1"
=======
ArgCheck = "2"
ThreadPools = "2"
UnPack = "1"
>>>>>>> 3028cc62
julia = "1.6"<|MERGE_RESOLUTION|>--- conflicted
+++ resolved
@@ -11,11 +11,8 @@
 UnPack = "3a884ed6-31ef-47d7-9d2a-63182c4928ed"
 
 [compat]
-<<<<<<< HEAD
 Accessors = "0.1"
-=======
 ArgCheck = "2"
 ThreadPools = "2"
 UnPack = "1"
->>>>>>> 3028cc62
 julia = "1.6"